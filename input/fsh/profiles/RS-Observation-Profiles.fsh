--- conflicted
+++ resolved
@@ -1,8 +1,4 @@
-<<<<<<< HEAD
 // Base profile reused by all RS observations
-=======
-// Base profile reused by all Road Safety observations
->>>>>>> 1cd75450
 // Base profile - used for many Observation mappings (see Logical Model for specific element mappings)
 Profile: RSObservation
 Parent: PHCoreObservation
@@ -25,11 +21,7 @@
 // Profile: RSObsDateOfConsultation
 // Parent: RSObservation
 // Id: rs-observation-date-of-consultation
-<<<<<<< HEAD
 // Title: "RS Observation - Date of Consultation"
-=======
-// Title: "Road Safety Observation - Date of Consultation"
->>>>>>> 1cd75450
 // Description: "Date of consultation at facility."
 // * valueDateTime 1..1 MS
 // * code.coding 0..1
@@ -39,11 +31,7 @@
 // Profile: RSObsTimeOfConsultation
 // Parent: RSObservation
 // Id: rs-observation-time-of-consultation
-<<<<<<< HEAD
 // Title: "RS Observation - Time of Consultation"
-=======
-// Title: "Road Safety Observation - Time of Consultation"
->>>>>>> 1cd75450
 // Description: "Time of consultation at facility."
 // * valueDateTime 1..1 MS
 // * code.coding 0..1
@@ -57,11 +45,9 @@
 
 // MDS18 - Injury Intent
 Profile: RSObsInjuryIntent
-<<<<<<< HEAD
-=======
 Parent: RSObservation
 Id: rs-observation-injury-intent
-Title: "Road Safety Observation - Injury Intent"
+Title: "RS Observation - Injury Intent"
 Description: "Intent of injury (Unintentional, Intentional-self, Intentional-violence, Undetermined)."
 * code from VSInjuryIntent (preferred)
 * code.coding 0..1
@@ -71,7 +57,7 @@
 Profile: RSObsECBitesStings
 Parent: RSObservation
 Id: rs-observation-ec-bites-stings
-Title: "Road Safety Observation - External Cause: Bites/Stings"
+Title: "RS Observation - External Cause: Bites/Stings"
 Description: "Flag indicating bites/stings."
 * code.coding 0..1
 * valueBoolean 0..1
@@ -87,7 +73,7 @@
 Profile: RSObsECBurns
 Parent: RSObservation
 Id: rs-observation-ec-burns
-Title: "Road Safety Observation - External Cause: Burns"
+Title: "RS Observation - External Cause: Burns"
 Description: "Flag indicating burns as external cause."
 // Burns - flag []
 * code.coding 0..1
@@ -108,7 +94,7 @@
 Profile: RSObsECChemical
 Parent: RSObservation
 Id: rs-observation-ec-chemical
-Title: "Road Safety Observation - External Cause: Chemical/Substance"
+Title: "RS Observation - External Cause: Chemical/Substance"
 Description: "Observation for chemical/substance exposure."
 // External Cause/s of Injury/ies: Chemical/substance - flag []
 * code.coding 0..1
@@ -125,7 +111,7 @@
 Profile: RSObsECSharpObject
 Parent: RSObservation
 Id: rs-observation-ec-sharp-object
-Title: "Road Safety Observation - External Cause: Contact with Sharp Object"
+Title: "RS Observation - External Cause: Contact with Sharp Object"
 Description: "Flag indicating sharp object cause."
 // External Cause/s of Injury/ies: Contact with sharp objects - flag []
 * code.coding 0..1
@@ -141,7 +127,7 @@
 Profile: RSObsECDrowning
 Parent: RSObservation
 Id: rs-observation-ec-drowning
-Title: "Road Safety Observation - External Cause: Drowning"
+Title: "RS Observation - External Cause: Drowning"
 Description: "Flag indicating drowning."
 // External Cause/s of Injury/ies: Drowning - flag []
 * valueBoolean 0..1
@@ -161,7 +147,7 @@
 Profile: RSObsECForcesOfNature
 Parent: RSObservation
 Id: rs-observation-ec-forces-of-nature
-Title: "Road Safety Observation - External Cause: Exposure to Forces of Nature"
+Title: "RS Observation - External Cause: Exposure to Forces of Nature"
 Description: "Flag indicating exposure to natural disaster/calamity."
 * code.coding 0..1
 * code.coding = $SCT#276746005 "Exposure to forces of nature (event)" (exactly)
@@ -173,7 +159,7 @@
 Profile: RSObsECFall
 Parent: RSObservation
 Id: rs-observation-ec-fall
-Title: "Road Safety Observation - External Cause: Fall"
+Title: "RS Observation - External Cause: Fall"
 Description: "Flag indicating fall."
 // External Cause/s of Injury/ies: Fall - flag []
 * valueBoolean 0..1
@@ -190,7 +176,7 @@
 Profile: RSObsECFirecracker
 Parent: RSObservation
 Id: rs-observation-ec-firecracker
-Title: "Road Safety Observation - External Cause: Firecracker"
+Title: "RS Observation - External Cause: Firecracker"
 Description: "Flag indicating firecracker-related cause."
 // External Cause/s of Injury/ies: Firecracker
 * valueBoolean 0..1
@@ -207,7 +193,7 @@
 Profile: RSObsECGunshot
 Parent: RSObservation
 Id: rs-observation-ec-gunshot
-Title: "Road Safety Observation - External Cause: Gunshot"
+Title: "RS Observation - External Cause: Gunshot"
 Description: "Flag indicating gunshot."
 // External Cause/s of Injury/ies: Gunshot
 * valueBoolean 0..1
@@ -224,7 +210,7 @@
 Profile: RSObsECHangingStrangulation
 Parent: RSObservation
 Id: rs-observation-ec-hanging-strangulation
-Title: "Road Safety Observation - External Cause: Hanging/Strangulation"
+Title: "RS Observation - External Cause: Hanging/Strangulation"
 Description: "Flag indicating hanging/strangulation."
 // External Cause/s of Injury/ies: Hanging/Strangulation - Flag []
 * valueBoolean 0..1
@@ -235,7 +221,7 @@
 Profile: RSObsECMaulingAssault
 Parent: RSObservation
 Id: rs-observation-ec-mauling-assault
-Title: "Road Safety Observation - External Cause: Mauling/Assault"
+Title: "RS Observation - External Cause: Mauling/Assault"
 Description: "Flag indicating assault."
 // External Cause/s of Injury/ies: Mauling/Assult - Flag []
 * valueBoolean 0..1
@@ -246,7 +232,7 @@
 Profile: RSObsECSexualAssault
 Parent: RSObservation
 Id: rs-observation-ec-sexual-assault
-Title: "Road Safety Observation - External Cause: Sexual Assault/Abuse/Rape (Alleged)"
+Title: "RS Observation - External Cause: Sexual Assault/Abuse/Rape (Alleged)"
 Description: "Flag indicating sexual assault."
 // External Cause/s of Injury/ies: Sexual Assault/ Sexual Abuse/ Rape (Alleged) - []
 * valueBoolean 0..1
@@ -257,7 +243,7 @@
 Profile: RSObsTransportVehicularAccident
 Parent: RSObservation
 Id: rs-observation-transport-vehicular-accident
-Title: "Road Safety Observation - Transport/Vehicular Accident"
+Title: "RS Observation - Transport/Vehicular Accident"
 Description: "Boolean flag indicating transport/vehicular accident."
 // External Cause/s of Injury/ies: Transport /Vehicular Accident - Flag []
 * valueBoolean 0..1
@@ -268,7 +254,7 @@
 Profile: RSObsECOther
 Parent: RSObservation
 Id: rs-observation-ec-other
-Title: "Road Safety Observation - External Cause: Other"
+Title: "RS Observation - External Cause: Other"
 Description: "Flag indicating other external cause."
 // External Cause/s of Injury/ies: Other - flag []
 * valueBoolean 0..1
@@ -283,7 +269,7 @@
 Profile: RSObsTransferredFromFacility
 Parent: RSObservation
 Id: rs-observation-transferred-from-facility
-Title: "Road Safety Observation - Transferred From Facility"
+Title: "RS Observation - Transferred From Facility"
 Description: "Flag indicating patient transferred from another hospital/facility."
 // Transferred from another hospital/facility - flag []
 * valueBoolean 0..1
@@ -294,9 +280,9 @@
 Profile: RSObsReferredByFacility
 Parent: RSObservation
 Id: rs-observation-referred-by-facility
-Title: "Road Safety Observation - Referred By Facility"
+Title: "RS Observation - Referred By Facility"
 Description: "Flag indicating patient was referred by another hospital/facility."
-// // Referred by another hospital/facility - Flag []
+// Referred by another hospital/facility - Flag []
 * valueBoolean 0..1
 * code.coding 0..1
 * code.coding = $SCT#307836003 "Referral by establishment (procedure)" (exactly)
@@ -307,7 +293,7 @@
 Profile: RSObsOutcome
 Parent: RSObservation
 Id: rs-observation-outcome-release
-Title: "Road Safety Observation - Outcome at Release"
+Title: "RS Observation - Outcome at Release"
 Description: "Outcome at release from ER/OPD/RHU."
 * valueCodeableConcept 1..1 MS
 * valueCodeableConcept from VSOutcome (preferred)
@@ -318,7 +304,7 @@
 // Profile: RSObsOutcomeAtDischarge
 // Parent: RSObservation
 // Id: rs-observation-outcome-discharge
-// Title: "Road Safety Observation - Outcome at Discharge"
+// Title: "RS Observation - Outcome at Discharge"
 // Description: "Outcome at discharge."
 // * valueCodeableConcept 1..1 MS
 // * valueCodeableConcept from VSOutcome (preferred)
@@ -331,7 +317,7 @@
 Profile: RSObsRunReportComments
 Parent: RSObservation
 Id: rs-observation-runreport-comments
-Title: "Road Safety Observation - Run Report Comments"
+Title: "RS Observation - Run Report Comments"
 Description: "Enter other comment (s) regarding the case"
 // Note: Remember to referenceEncounter resource in the whole observation bundle
 * encounter 0..1 
@@ -345,7 +331,7 @@
 Profile: RSObsTimelineDateTime
 Parent: RSObservation
 Id: rs-observation-timeline-datetime
-Title: "Road Safety Observation - Timeline Date/Time"
+Title: "RS Observation - Timeline Date/Time"
 Description: "Dispatch and transport timeline events capturing a precise date/time."
 * valueDateTime 1..1 MS
 * code.coding 0..1 MS
@@ -357,19 +343,12 @@
 
 // MDS70 - Respiratory Rate, MDS71 - Respiratory Rhythm, MDS72 - Breath Sounds
 Profile: RSObsRespiratoryRate
->>>>>>> 1cd75450
-Parent: RSObservation
-Id: rs-observation-injury-intent
-Title: "RS Observation - Injury Intent"
-Description: "Intent of injury (Unintentional, Intentional-self, Intentional-violence, Undetermined)."
-* code from VSInjuryIntent (preferred)
-* code.coding 0..1
-<<<<<<< HEAD
-* code.coding = $LNC#11375-3 "Injury intent" (exactly)
-
-// MDS19 (flag) ; MDS20 (specify animal/insect) - External Cause: Bites/Stings
-Profile: RSObsECBitesStings
-=======
+Parent: RSObservation
+Id: rs-observation-respiratory-rate
+Title: "RS Observation - Respiratory Rate"
+Description: "Respiratory rate in breaths/min."
+* valueQuantity 1..1 MS
+* code.coding 0..1
 * code.coding = $SCT#86290005 "Respiratory rate (observable entity)" (exactly)
 
 * component 0..* MS
@@ -389,20 +368,12 @@
 
 // MDS73 - Pulse/Heart Rate, MDS74 - Pulse Rhythm, MDS75 - Pulse Quality
 Profile: RSObsPulseRate
->>>>>>> 1cd75450
-Parent: RSObservation
-Id: rs-observation-ec-bites-stings
-Title: "RS Observation - External Cause: Bites/Stings"
-Description: "Flag indicating bites/stings."
-* code.coding 0..1
-<<<<<<< HEAD
-* valueBoolean 0..1
-* code.coding = $SCT#242651001 "Injury caused by animal (disorder)" (exactly)
-// (Consolidated into RSObsECBitesStings as component[bitesAgent])
-* valueCodeableConcept 0..1 MS
-* valueCodeableConcept from VSBitesAgent (preferred)
-* valueCodeableConcept ^short = "Specify animal/insect agent"
-=======
+Parent: RSObservation
+Id: rs-observation-pulse-rate
+Title: "RS Observation - Pulse Rate"
+Description: "Pulse/heart rate in beats/min."
+* valueQuantity 1..1 MS
+* code.coding 0..1
 * code.coding = $SCT#78564009 "Heart rate measured at systemic artery (observable entity)" (exactly)
 
 * component 0..* MS
@@ -420,34 +391,12 @@
 * component[pulse-quality].valueCodeableConcept 1..1 MS
 * component[pulse-quality].valueCodeableConcept from VSPulseQuality (preferred)
 
->>>>>>> 1cd75450
-
-// MDS21 (flag) ; MDS22 (agent code) ; MDS23 (agent other text) - External Cause: Burns
-// Burn agent profile (separate from RSObsNatureBurns and RSObsECBurns)
-// MDS21 (agent code) / MDS23 (agent other text) - Burns agent
-Profile: RSObsECBurns
-Parent: RSObservation
-<<<<<<< HEAD
-Id: rs-observation-ec-burns
-Title: "RS Observation - External Cause: Burns"
-Description: "Flag indicating burns as external cause."
-// Burns - flag []
-* code.coding 0..1
-* code.coding = $SCT#242490006 "Burning due to contact with hot substance (event)" (exactly)
-* valueBoolean 0..1
-// Burns - specify:
-* valueCodeableConcept 0..1 MS
-* valueCodeableConcept from VSBurnsAgent (preferred)
-* valueCodeableConcept ^short = "Specify burns agent"
-// Burns - other, specify:
-* valueCodeableConcept.text 0..1 MS
-* valueCodeableConcept.text = "Burns other (specify)"
-
-
-// (Consolidated into RSObsECBurns as components: burnsAgent, burnsOther)
-=======
+
+// MDS76 (systolic) / MDS77 (diastolic) - Blood Pressure components
+Profile: RSObsBloodPressure
+Parent: RSObservation
 Id: rs-observation-blood-pressure
-Title: "Road Safety Observation - Blood Pressure"
+Title: "RS Observation - Blood Pressure"
 Description: "Blood pressure using component entries for systolic/diastolic."
 // * code.coding 0..1
 // * code.coding = $LNC#85354-9 "Blood pressure panel with all children optional" (exactly)
@@ -469,446 +418,6 @@
 Profile: RSObsBodyTemperature
 Parent: RSObservation
 Id: rs-observation-body-temperature
-Title: "Road Safety Observation - Body Temperature"
-Description: "Body temperature."
-* valueQuantity 1..1 MS
-* code.coding 0..1
-* code.coding = $SCT#386725007 "Body temperature (observable entity)" (exactly)
-
-// MDS79 - Level of Consciousness (AVPU)
-Profile: RSObsLevelOfConsciousness
-Parent: RSObservation
-Id: rs-observation-level-of-consciousness
-Title: "Road Safety Observation - Level of Consciousness (AVPU)"
-Description: "Level of consciousness (e.g., AVPU)."
-* valueCodeableConcept 1..1 MS
-* valueCodeableConcept from VSLevelOfConsciousness (preferred)
-* code.coding 0..1
-* code.coding = $SCT#449159002 "Alert voice pain unresponsive scale (assessment scale)" (exactly)
->>>>>>> 1cd75450
-
-// MDS24 (flag) ; MDS25 (specify) - External Cause: Chemical/Substance
-Profile: RSObsECChemical
-Parent: RSObservation
-Id: rs-observation-ec-chemical
-Title: "RS Observation - External Cause: Chemical/Substance"
-Description: "Observation for chemical/substance exposure."
-// External Cause/s of Injury/ies: Chemical/substance - flag []
-* code.coding 0..1
-<<<<<<< HEAD
-* code.coding = $SCT#133261000119105 "Exposure to potentially hazardous substance (event)"
-* valueBoolean 0..1
-// External Cause/s of Injury/ies: Chemical/substance, specify
-* valueCodeableConcept 0..1 MS
-* valueCodeableConcept ^short = "Specify chemical/substance agent"
-* valueCodeableConcept.text 0..1 MS
-=======
-* code.coding = $SCT#271733001 "Pupil reaction (observable entity)" (exactly)
->>>>>>> 1cd75450
-
-// (Consolidated into RSObsECChemical as component: chemicalAgent)
-
-// MDS26 (flag) ; MDS27 (specify) - External Cause: Contact with Sharp Object
-Profile: RSObsECSharpObject
-Parent: RSObservation
-Id: rs-observation-ec-sharp-object
-Title: "RS Observation - External Cause: Contact with Sharp Object"
-Description: "Flag indicating sharp object cause."
-// External Cause/s of Injury/ies: Contact with sharp objects - flag []
-* code.coding 0..1
-<<<<<<< HEAD
-* code.coding = $SCT#69129000 "Contact with sharp object (event)" (exactly)
-// External Cause/s of Injury/ies: Contact with sharp objects, specify object
-* valueBoolean 0..1
-* valueString 0..1 MS
-* valueString ^short = "Specify sharp object"
-=======
-* code.coding = $SCT#3415004 "Cyanosis (finding)" (exactly)
->>>>>>> 1cd75450
-
-// (Consolidated into RSObsECSharpObject as component: sharpObjectSpecify)
-
-// MDS28 (flag) ; MDS29 (type/body of water) ; MDS30 (other text) - External Cause: Drowning
-Profile: RSObsECDrowning
-Parent: RSObservation
-Id: rs-observation-ec-drowning
-Title: "RS Observation - External Cause: Drowning"
-Description: "Flag indicating drowning."
-// External Cause/s of Injury/ies: Drowning - flag []
-* valueBoolean 0..1
-* code.coding 0..1
-<<<<<<< HEAD
-* code.coding = $SCT#40947009 "Drowning (event)" (exactly)
-// External Cause/s of Injury/ies: Drowning - Type/Body of Water 
-* valueCodeableConcept 0..1 MS
-* valueCodeableConcept from VSDrowningType (preferred)
-* valueCodeableConcept ^short = "Specify type/body of water"
-// External Cause/s of Injury/ies: Drowning: Others, specify
-* valueCodeableConcept.text 0..1 MS
-* valueCodeableConcept.text = "Drowning other (specify)"
-
-// (Consolidated into RSObsECDrowning as components: drowningType, drowningOther)
-
-// MDS31 - External Cause: Exposure to Forces of Nature
-Profile: RSObsECForcesOfNature
-Parent: RSObservation
-Id: rs-observation-ec-forces-of-nature
-Title: "RS Observation - External Cause: Exposure to Forces of Nature"
-Description: "Flag indicating exposure to natural disaster/calamity."
-* code.coding 0..1
-* code.coding = $SCT#276746005 "Exposure to forces of nature (event)" (exactly)
-
-// External Cause/s of Injury/ies: Exposure to forces of nature - Flag []
-* valueBoolean 0..1
-
-// MDS32 (flag) ; MDS33 (specifics text) - External Cause: Fall
-Profile: RSObsECFall
-Parent: RSObservation
-Id: rs-observation-ec-fall
-Title: "RS Observation - External Cause: Fall"
-Description: "Flag indicating fall."
-// External Cause/s of Injury/ies: Fall - flag []
-* valueBoolean 0..1
-* code.coding 0..1
-* code.coding = $SCT#1912002 "Fall (event)" (exactly)
-
-// External Cause/s of Injury/ies: Fall, specifics
-* valueCodeableConcept.text 0..1 MS
-* valueCodeableConcept ^short = "Fall specifics"
-
-// (Consolidated into RSObsECFall as component: fallSpecifics)
-
-// MDS34 (flag) ; MDS35 (specify type) - External Cause: Firecracker
-Profile: RSObsECFirecracker
-Parent: RSObservation
-Id: rs-observation-ec-firecracker
-Title: "RS Observation - External Cause: Firecracker"
-Description: "Flag indicating firecracker-related cause."
-// External Cause/s of Injury/ies: Firecracker
-* valueBoolean 0..1
-* code.coding 0..1
-* code.coding = $SCT#218100007 "Firecracker event" (exactly)
-
-// External Cause/s of Injury/ies: Firecracker, specify type/s (with libraries)
-* valueCodeableConcept.text 0..1 MS
-* valueCodeableConcept ^short = "Specify firecracker types"
-
-// (Consolidated into RSObsECFirecracker as component: firecrackerType)
-
-// MDS36 (flag) ; MDS37 (weapon/specify) - External Cause: Gunshot
-Profile: RSObsECGunshot
-Parent: RSObservation
-Id: rs-observation-ec-gunshot
-Title: "RS Observation - External Cause: Gunshot"
-Description: "Flag indicating gunshot."
-// External Cause/s of Injury/ies: Gunshot
-* valueBoolean 0..1
-* code.coding 0..1
-* code.coding = $SCT#63409001 "Gunshot event" (exactly)
-
-// External Cause/s of Injury/ies: Gunshot, specify weapon
-* valueCodeableConcept.text 0..1 MS
-* valueCodeableConcept ^short = "Gunshot, specify weapon"
-
-// (Consolidated into RSObsECGunshot as component: gunshotWeapon)
-
-// MDS38 - External Cause: Hanging/Strangulation
-Profile: RSObsECHangingStrangulation
-Parent: RSObservation
-Id: rs-observation-ec-hanging-strangulation
-Title: "RS Observation - External Cause: Hanging/Strangulation"
-Description: "Flag indicating hanging/strangulation."
-// External Cause/s of Injury/ies: Hanging/Strangulation - Flag []
-* valueBoolean 0..1
-* code.coding 0..1
-* code.coding = $SCT#212976008 "Hanging/strangulation event" (exactly)
-
-// MDS39 - External Cause: Mauling/Assault
-Profile: RSObsECMaulingAssault
-Parent: RSObservation
-Id: rs-observation-ec-mauling-assault
-Title: "RS Observation - External Cause: Mauling/Assault"
-Description: "Flag indicating assault."
-// External Cause/s of Injury/ies: Mauling/Assult - Flag []
-* valueBoolean 0..1
-* code.coding 0..1
-* code.coding = $SCT#52684005 "Mauling/assault event" (exactly)
-
-// MDS40 - External Cause: Sexual Assault/Abuse/Rape (Alleged)
-Profile: RSObsECSexualAssault
-Parent: RSObservation
-Id: rs-observation-ec-sexual-assault
-Title: "RS Observation - External Cause: Sexual Assault/Abuse/Rape (Alleged)"
-Description: "Flag indicating sexual assault."
-// External Cause/s of Injury/ies: Sexual Assault/ Sexual Abuse/ Rape (Alleged) - []
-* valueBoolean 0..1
-* code.coding 0..1
-* code.coding = $SCT#248110007 "Sexual assault event" (exactly)
-
-// MDS41 - Transport/Vehicular Accident (flag)
-Profile: RSObsTransportVehicularAccident
-Parent: RSObservation
-Id: rs-observation-transport-vehicular-accident
-Title: "RS Observation - Transport/Vehicular Accident"
-Description: "Boolean flag indicating transport/vehicular accident."
-// External Cause/s of Injury/ies: Transport /Vehicular Accident - Flag []
-* valueBoolean 0..1
-* code.coding 0..1
-* code.coding = $SCT#274215009 "Transport accident (event)" (exactly)
-
-// MDS42 (flag) ; MDS43 (specify) - External Cause: Other
-Profile: RSObsECOther
-Parent: RSObservation
-Id: rs-observation-ec-other
-Title: "RS Observation - External Cause: Other"
-Description: "Flag indicating other external cause."
-// External Cause/s of Injury/ies: Other - flag []
-* valueBoolean 0..1
-* code.coding 0..1
-* code.coding = $SCT#773760007 "Other external cause event" (exactly)
-
-// External Cause/s of Injury/ies: Others, specify
-* valueCodeableConcept.text 0..1 MS
-* valueCodeableConcept ^short = "Specify other external cause"
-
-// MDS45 - Transferred from another hospital/facility
-Profile: RSObsTransferredFromFacility
-Parent: RSObservation
-Id: rs-observation-transferred-from-facility
-Title: "RS Observation - Transferred From Facility"
-Description: "Flag indicating patient transferred from another hospital/facility."
-// Transferred from another hospital/facility - flag []
-* valueBoolean 0..1
-* code.coding 0..1
-* code.coding = $LNC#74199-1 "Transferred from another acute care facility [NTDS]" (exactly)
-=======
-* code.coding = $SCT#248241002 "Glasgow coma score (observable entity)" (exactly)
-* valueInteger 0..1 MS
-* valueInteger ^short = "Total GCS score"
-
-* component 0..* MS
-* component ^slicing.discriminator.type = #value
-* component ^slicing.discriminator.path = "code"
-* component ^slicing.rules = #open
-* component contains gcs-eyes 0..1 and gcs-verbal 0..1 and gcs-motor 0..1 and gcs-total 0..1
-
-* component[gcs-eyes].code.coding 0..1
-* component[gcs-eyes].code.coding = $SCT#281395000 "Glasgow Coma Score eye opening subscore (observable entity)" (exactly)
-* component[gcs-eyes].valueCodeableConcept 1..1 MS
-* component[gcs-eyes].valueCodeableConcept from VSGCSEyes (preferred)
-* component[gcs-eyes].valueCodeableConcept ^short = "Eye opening subscore"
-
-* component[gcs-verbal].code.coding 0..1
-* component[gcs-verbal].code.coding = $SCT#281397008 "Glasgow Coma Scale verbal response subscore (observable entity)" (exactly)
-* component[gcs-verbal].valueCodeableConcept 1..1 MS
-* component[gcs-verbal].valueCodeableConcept from VSGCSVerbal (preferred)
-* component[gcs-verbal].valueCodeableConcept ^short = "Verbal response subscore"
-
-* component[gcs-motor].code.coding 0..1
-* component[gcs-motor].code.coding = $SCT#281396004 "Glasgow Coma Scale motor response subscore (observable entity)" (exactly)
-* component[gcs-motor].valueCodeableConcept 1..1 MS
-* component[gcs-motor].valueCodeableConcept from VSGCSMotor (preferred)
-* component[gcs-motor].valueCodeableConcept ^short = "Motor response subscore"
-
-
-// MDS91 - Remarks / Clinical Remarks (run report)
-Profile: RSObsClinicalRemarks
-Parent: RSObservation
-Id: rs-observation-clinical-remarks
-Title: "Road Safety Observation - Clinical Remarks"
-Description: "Clinical remarks/notes."
-* note 1..1
-* encounter only Reference(RSEncounter)
-* encounter 0..1
-* code.coding 0..1
-* code.coding = SILPH#RRFREMARKS "Run Report Form Remarks" (exactly)
-
-// MDS107 - Vehicle Used (run report)
-Profile: RSObsVehicleUsed
-Parent: RSObservation
-Id: rs-observation-vehicle-used
-Title: "Road Safety Observation - Vehicle Used"
-Description: "Vehicle used during response."
-* valueCodeableConcept 1..1 MS
-* code.coding 0..1
-* code.coding = $SCT#36030000 "Transport vehicle, device (physical object)" (exactly)
-
-// MDS108 - Condition of Patient (overall condition at assessment)
-Profile: RSObsConditionOfPatient
-Parent: RSObservation
-Id: rs-observation-condition-of-patient
-Title: "Road Safety Observation - Condition of Patient"
-Description: "Overall condition of patient at assessment."
-* code.coding 0..1
-* code.coding = $SCT#12386002 "Patient status determination (procedure)" (exactly)
-
-* valueCodeableConcept 0..1 MS
-* valueCodeableConcept.text 1..1 MS
-
-// MDS109 - Extent of injury (severity estimate/category)
-Profile: RSObsExtentOfInjury
-Parent: RSObservation
-Id: rs-observation-extent-of-injury
-Title: "Road Safety Observation - Extent of Injury"
-Description: "Extent / severity estimate or category of injury (e.g., minor, moderate, severe)."
-* valueCodeableConcept 1..1 MS
-* code.coding 0..1
-* code.coding = $SCT#1255875007 "Injury Severity Score (observable entity)" (exactly)
->>>>>>> 1cd75450
-
-// MDS46 - Referred by another hospital/facility
-Profile: RSObsReferredByFacility
-Parent: RSObservation
-Id: rs-observation-referred-by-facility
-Title: "RS Observation - Referred By Facility"
-Description: "Flag indicating patient was referred by another hospital/facility."
-// Referred by another hospital/facility - Flag []
-* valueBoolean 0..1
-* code.coding 0..1
-<<<<<<< HEAD
-* code.coding = $SCT#307836003 "Referral by establishment (procedure)" (exactly)
-
-// (Consolidated into RSObsECOther as component: otherSpecify)
-
-// MDS53 - Outcome
-Profile: RSObsOutcome
-=======
-* code.coding = $SCT#225390008 "Triage (procedure)" (exactly)
-
-* valueCodeableConcept 0..1 MS
-* valueCodeableConcept.text 1..1 MS
-
-// MDS114 - Priority Level (Urgency)
-Profile: RSObsUrgencyLevel
->>>>>>> 1cd75450
-Parent: RSObservation
-Id: rs-observation-outcome-release
-Title: "RS Observation - Outcome at Release"
-Description: "Outcome at release from ER/OPD/RHU."
-* valueCodeableConcept 1..1 MS
-* valueCodeableConcept from VSOutcome (preferred)
-* code.coding 0..1
-<<<<<<< HEAD
-* code.coding = $SCT#418138009 "Patient condition finding (finding)" (exactly)
-
-// MDS58 - Outcome at Discharge
-// Profile: RSObsOutcomeAtDischarge
-// Parent: RSObservation
-// Id: rs-observation-outcome-discharge
-// Title: "RS Observation - Outcome at Discharge"
-// Description: "Outcome at discharge."
-// * valueCodeableConcept 1..1 MS
-// * valueCodeableConcept from VSOutcome (preferred)
-// * code.coding 0..1
-// * code.coding.system = $SCT (exactly)
-// * code.coding.code = #418138009
-// * code.coding.display = "Patient condition finding (finding)"
-
-// MDS61 - Comments (ONEISS / run report comments)
-Profile: RSObsRunReportComments
-Parent: RSObservation
-Id: rs-observation-runreport-comments
-Title: "RS Observation - Run Report Comments"
-Description: "Enter other comment (s) regarding the case"
-// Note: Remember to referenceEncounter resource in the whole observation bundle
-* encounter 0..1 
-* encounter only Reference(RSEncounter)
-* valueString 1..1 MS
-* code.coding 0..1
-* code.coding = $LNC#77999-1 "Case notification comment" (exactly)
-
-// Pattern profile reused by timeline date/time observations; specific codes enforced in bundle profiles.
-// MDS62-68 - Response timeline events (Date received through return to station)
-Profile: RSObsTimelineDateTime
-Parent: RSObservation
-Id: rs-observation-timeline-datetime
-Title: "RS Observation - Timeline Date/Time"
-Description: "Dispatch and transport timeline events capturing a precise date/time."
-* valueDateTime 1..1 MS
-* code.coding 0..1 MS
-
-// MDS69 - Vital Signs - Time
-// This is already designed as part of the 
-// Base RSObservation profile above
-// to require effective[x] element for date/time of observation
-
-// MDS70 - Respiratory Rate, MDS71 - Respiratory Rhythm, MDS72 - Breath Sounds
-Profile: RSObsRespiratoryRate
-Parent: RSObservation
-Id: rs-observation-respiratory-rate
-Title: "RS Observation - Respiratory Rate"
-Description: "Respiratory rate in breaths/min."
-* valueQuantity 1..1 MS
-* code.coding 0..1
-* code.coding = $SCT#86290005 "Respiratory rate (observable entity)" (exactly)
-
-* component 0..* MS
-* component ^slicing.discriminator.type = #value
-* component ^slicing.discriminator.path = "code"
-* component ^slicing.rules = #open
-* component contains respiratory-rhythm 0..1 and breath-sounds 0..11
-* component[respiratory-rhythm].code.coding 0..1
-* component[respiratory-rhythm].code.coding = $SCT#248582003 "Rhythm of respiration (observable entity)" (exactly)
-* component[respiratory-rhythm].valueCodeableConcept 1..1 MS
-* component[respiratory-rhythm].valueCodeableConcept from VSRespiratoryRhythm (preferred)
-
-* component[breath-sounds].code.coding 0..1
-* component[breath-sounds].code.coding = $SCT#52653008 "Respiratory sounds (observable entity)" (exactly)
-* component[breath-sounds].valueCodeableConcept 1..1 MS
-* component[breath-sounds].valueCodeableConcept from VSBreathSounds (preferred)
-
-// MDS73 - Pulse/Heart Rate, MDS74 - Pulse Rhythm, MDS75 - Pulse Quality
-Profile: RSObsPulseRate
-Parent: RSObservation
-Id: rs-observation-pulse-rate
-Title: "RS Observation - Pulse Rate"
-Description: "Pulse/heart rate in beats/min."
-* valueQuantity 1..1 MS
-* code.coding 0..1
-* code.coding = $SCT#78564009 "Heart rate measured at systemic artery (observable entity)" (exactly)
-
-* component 0..* MS
-* component ^slicing.discriminator.type = #value
-* component ^slicing.discriminator.path = "code"
-* component ^slicing.rules = #open
-* component contains pulse-rhythm 0..1 and pulse-quality 0..1
-* component[pulse-rhythm].code.coding 0..1
-* component[pulse-rhythm].code.coding = $SCT#364095004 "Pulse rhythm (observable entity)" (exactly)
-* component[pulse-rhythm].valueCodeableConcept 1..1 MS
-* component[pulse-rhythm].valueCodeableConcept from VSPulseRhythm (preferred)
-
-* component[pulse-quality].code.coding 0..1
-* component[pulse-quality].code.coding = $SCT#78564009 "Heart rate measured at systemic artery (observable entity)" (exactly)
-* component[pulse-quality].valueCodeableConcept 1..1 MS
-* component[pulse-quality].valueCodeableConcept from VSPulseQuality (preferred)
-
-
-// MDS76 (systolic) / MDS77 (diastolic) - Blood Pressure components
-Profile: RSObsBloodPressure
-Parent: RSObservation
-Id: rs-observation-blood-pressure
-Title: "RS Observation - Blood Pressure"
-Description: "Blood pressure using component entries for systolic/diastolic."
-// * code.coding 0..1
-// * code.coding = $LNC#85354-9 "Blood pressure panel with all children optional" (exactly)
-* valueCodeableConcept.text 0..1 MS
-* valueCodeableConcept ^short = "Specify blood pressure components"
-* component 0..* MS
-* component ^slicing.discriminator.type = #value
-* component ^slicing.discriminator.path = "code"
-* component ^slicing.rules = #open
-* component contains systolic 0..1 and diastolic 0..1
-* component[systolic].code.coding 0..1
-* component[systolic].code.coding = $SCT#271649006 "Systolic blood pressure (observable entity)" (exactly)
-* component[systolic].valueQuantity 1..1 MS
-* component[diastolic].code.coding 0..1
-* component[diastolic].code.coding = $SCT#271650006 "Diastolic blood pressure (observable entity)" (exactly)
-* component[diastolic].valueQuantity 1..1 MS
-
-// MDS78 - Body Temperature
-Profile: RSObsBodyTemperature
-Parent: RSObservation
-Id: rs-observation-body-temperature
 Title: "RS Observation - Body Temperature"
 Description: "Body temperature."
 * valueQuantity 1..1 MS
@@ -1006,43 +515,6 @@
 * valueCodeableConcept 1..1 MS
 * code.coding 0..1
 * code.coding = $SCT#36030000 "Transport vehicle, device (physical object)" (exactly)
-=======
-* code.coding = $SCT#260870009 "Priority (attribute)" (exactly)
-
-// MDS116 - Status upon reaching Facility/Hospital
-Profile: RSObsStatusOnArrival
-Parent: RSObservation
-Id: rs-observation-status-on-arrival
-Title: "Road Safety Observation - Status on Arrival"
-Description: "Status upon reaching facility/hospital."
-* valueCodeableConcept 1..1 MS
-* valueCodeableConcept from VSStatusOnArrival (preferred)
-* code.coding 0..1
-* code.coding = $SCT#status-on-arrival "Status on arrival"
-
-// MDS117 - If Alive: Conscious/Unconscious (status on arrival detail)
-Profile: RSObsStatusOnArrivalAliveDetail
-Parent: RSObservation
-Id: rs-observation-status-on-arrival-alive
-Title: "Road Safety Observation - If Alive: Conscious/Unconscious"
-Description: "If alive on arrival, consciousness detail."
-* valueCodeableConcept 1..1 MS
-* valueCodeableConcept from VSStatusAliveDetail (preferred)
-* code.coding 0..1
-* code.coding = $SCT#status-on-arrival-alive "Status on arrival (alive detail)"
-
-// MDS118 (Mode of transport to facility) and MDS119 for 'Others' text if used
-Profile: RSObsModeOfTransport
-Parent: RSObservation
-Id: rs-observation-mode-of-transport
-Title: "Road Safety Observation - Mode of Transport to Facility"
-Description: "Mode of transport to the hospital/facility; allow coded value with optional text for 'Others'."
-* valueCodeableConcept 1..1 MS
-* valueCodeableConcept.text 0..1 MS
-* valueCodeableConcept from VSModeOfTransport (preferred)
-* code.coding 0..1
-* code.coding = $LNC#74286-6 "Mode of transport to health facility" (exactly)
->>>>>>> 1cd75450
 
 // MDS108 - Condition of Patient (overall condition at assessment)
 Profile: RSObsConditionOfPatient
@@ -1051,7 +523,6 @@
 Title: "RS Observation - Condition of Patient"
 Description: "Overall condition of patient at assessment."
 * code.coding 0..1
-<<<<<<< HEAD
 * code.coding = $SCT#12386002 "Patient status determination (procedure)" (exactly)
 
 * valueCodeableConcept 0..1 MS
@@ -1086,6 +557,8 @@
 Title: "RS Observation - Priority Level (Urgency)"
 Description: "System-generated urgency level per CAD/agency rules."
 * valueCodeableConcept 1..1 MS
+* valueCodeableConcept from VSPlaceOfOccurrence (preferred)
+* note 0..* 
 * code.coding 0..1
 * code.coding = $SCT#260870009 "Priority (attribute)" (exactly)
 
@@ -1224,101 +697,6 @@
 Description: "Other vehicle/object type involved; text for 'Others'."
 * valueCodeableConcept 1..1 MS
 * valueCodeableConcept.text 0..1 MS
-=======
-* code.coding = $SCT#1269489004 "Chief complaint (observable entity)" (exactly)
-
-// MDS155 - Call Source
-Profile: RSObsCallSource
-Parent: RSObservation
-Id: rs-observation-call-source
-Title: "Road Safety Observation - Call Source"
-Description: "Call source description (free text)."
-* valueString 1..1 MS
-* code.coding 0..1
-* code.coding = $SCT#397663001 "Referral source (finding)" (exactly)
-
-// MDS156 - How Many Vehicles Involved
-Profile: RSObsHowManyVehicles
-Parent: RSObservation
-Id: rs-observation-how-many-vehicles
-Title: "Road Safety Observation - How Many Vehicles Involved"
-Description: "Count of vehicles involved."
-* valueInteger 1..1 MS
-* code.coding 0..1
-* code.coding = $SCT#how-many-vehicles "How many vehicles involved"
-
-// MDS157 - How Many Patients Involved
-Profile: RSObsHowManyPatients
-Parent: RSObservation
-Id: rs-observation-how-many-patients
-Title: "Road Safety Observation - How Many Patients Involved"
-Description: "Count of patients involved."
-* valueInteger 1..1 MS
-* code.coding 0..1
-* code.coding = $SCT#how-many-patients "How many patients involved"
-
-// MDS158 / MDS159 - Date/Time of Injury
-Profile: RSObsInjuryDateTime
-Parent: RSObservation
-Id: rs-observation-injury-datetime
-Title: "Road Safety Observation - Date/Time of Injury"
-Description: "Timestamp of injury occurrence."
-* valueDateTime 1..1 MS
-* code.coding 0..1
-* code.coding = $LNC#11368-8 "Illness or injury onset date and time" (exactly)
-
-// MDS158 - Date of Injury
-Profile: RSObsDateOfInjury
-Parent: RSObservation
-Id: rs-observation-date-of-injury
-Title: "Road Safety Observation - Date of Injury"
-Description: "Date of injury occurrence."
-* valueDateTime 1..1 MS
-* code.coding 0..1
-* code.coding = $SCT#439771001 "Date of event (observable entity)" (exactly)
-
-// MDS159 - Time of Injury
-Profile: RSObsTimeOfInjury
-Parent: RSObservation
-Id: rs-observation-time-of-injury
-Title: "Road Safety Observation - Time of Injury"
-Description: "Time of injury occurrence."
-* valueDateTime 1..1 MS
-* code.coding 0..1
-* code.coding = $SCT#263501003 "Time of onset (observable entity)" (exactly)
-
-// MDS163 - Collision vs Non-Collision
-Profile: RSObsCollisionVsNonCollision
-Parent: RSObservation
-Id: rs-observation-collision-vs-noncollision
-Title: "Road Safety Observation - Collision vs Non-Collision"
-Description: "Indicates whether the incident was collision or non-collision."
-* valueCodeableConcept 1..1 MS
-* valueCodeableConcept from VSCollisionCategory (preferred)
-* code.coding 0..1
-* code.coding = $SCT#collision-category "Collision category"
-
-// MDS164 - Patient's Vehicle
-Profile: RSObsPatientsVehicle
-Parent: RSObservation
-Id: rs-observation-patients-vehicle
-Title: "Road Safety Observation - Patient's Vehicle"
-Description: "Type of vehicle used by patient; text for 'Others'."
-* valueCodeableConcept 1..1 MS
-* valueCodeableConcept.text 0..1 MS
-* valueCodeableConcept from VSPatientsVehicle (preferred)
-* code.coding 0..1
-* code.coding = $SCT#patients-vehicle "Patient's vehicle"
-
-// MDS166 - Other Vehicle/Object Involved
-Profile: RSObsOtherVehicleInvolved
-Parent: RSObservation
-Id: rs-observation-other-vehicle
-Title: "Road Safety Observation - Other Vehicle/Object Involved"
-Description: "Other vehicle/object type involved; text for 'Others'."
-* valueCodeableConcept 1..1 MS
-* valueCodeableConcept.text 0..1 MS
->>>>>>> 1cd75450
 * valueCodeableConcept from VSOtherVehicle (preferred)
 * code.coding 0..1
 * code.coding = $SCT#other-vehicle-involved "Other vehicle/object involved"
@@ -1327,11 +705,7 @@
 Profile: RSObsPositionOfPatient
 Parent: RSObservation
 Id: rs-observation-position-of-patient
-<<<<<<< HEAD
 Title: "RS Observation - Position of Patient"
-=======
-Title: "Road Safety Observation - Position of Patient"
->>>>>>> 1cd75450
 Description: "Seat/position (driver/front passenger/rear/pedestrian); text for 'Others'."
 * valueCodeableConcept 1..1 MS
 * valueCodeableConcept.text 0..1 MS
@@ -1343,11 +717,7 @@
 Profile: RSObsPlaceOfOccurrence
 Parent: RSObservation
 Id: rs-observation-place-of-occurrence
-<<<<<<< HEAD
 Title: "RS Observation - Place of Occurrence"
-=======
-Title: "Road Safety Observation - Place of Occurrence"
->>>>>>> 1cd75450
 Description: "Place type where injury occurred; name can be carried in note when applicable."
 * valueCodeableConcept 1..1 MS
 * valueCodeableConcept from VSPlaceOfOccurrence (preferred)
@@ -1359,11 +729,7 @@
 Profile: RSObsActivityAtIncident
 Parent: RSObservation
 Id: rs-observation-activity-at-incident
-<<<<<<< HEAD
 Title: "RS Observation - Activity at Time of Incident"
-=======
-Title: "Road Safety Observation - Activity at Time of Incident"
->>>>>>> 1cd75450
 Description: "Activity of the patient at time of incident; allow text fallback."
 * valueCodeableConcept 1..1 MS
 * valueCodeableConcept.text 0..1 MS
@@ -1375,11 +741,7 @@
 Profile: RSObsBloodAlcoholConcentration
 Parent: RSObservation
 Id: rs-observation-blood-alcohol
-<<<<<<< HEAD
 Title: "RS Observation - Blood Alcohol Concentration"
-=======
-Title: "Road Safety Observation - Blood Alcohol Concentration"
->>>>>>> 1cd75450
 Description: "Blood alcohol concentration."
 * valueQuantity 1..1 MS
 * code.coding 0..1
@@ -1394,6 +756,7 @@
 * valueBoolean 0..1
 * code.coding 0..1
 * code.coding = $SCT#262519004 "Multiple injuries (disorder)" (exactly)
+* code.coding = $SCT#262519004 "Multiple injuries (disorder)" (exactly)
 
 // MDS177 (presence) / MDS178 (site) / MDS179 (details) - Abrasion
 Profile: RSObsAbrasion
@@ -1406,6 +769,7 @@
 * note 0..* 
 * code.coding 0..1
 * code.coding = $SCT#399963005 "Abrasion (disorder)" (exactly)
+* code.coding = $SCT#399963005 "Abrasion (disorder)" (exactly)
 
 // MDS180 (presence) / MDS181 (site) / MDS182 (details) - Avulsion
 Profile: RSObsAvulsion
@@ -1423,11 +787,7 @@
 Profile: RSObsNatureBurns
 Parent: RSObservation
 Id: rs-observation-nature-burns
-<<<<<<< HEAD
 Title: "RS Observation - External Cause: Burns"
-=======
-Title: "Road Safety Observation - External Cause: Burns"
->>>>>>> 1cd75450
 Description: "Flag indicating burns as external cause."
 * valueBoolean 0..1
 * code.coding 0..1
@@ -1450,6 +810,7 @@
 * note 0..* 
 * code.coding 0..1
 * code.coding = $SCT#110030002 "Concussion injury of brain (disorder)" (exactly)
+* code.coding = $SCT#110030002 "Concussion injury of brain (disorder)" (exactly)
 
 // MDS199 (presence) / MDS200 (site) / MDS201 (details) - Contusion
 Profile: RSObsContusion
@@ -1461,6 +822,7 @@
 * bodySite 0..1 MS
 * note 0..* 
 * code.coding 0..1
+* code.coding = $SCT#125667009 "Contusion (disorder)" (exactly)
 * code.coding = $SCT#125667009 "Contusion (disorder)" (exactly)
 
 // MDS202 (fracture general) / MDS203 (closed presence) / MDS204 (closed site) / MDS205 (closed details)
@@ -1476,6 +838,8 @@
 * code.coding 0..1
 * code.coding = $SCT#125605004 "Fracture of bone (disorder)" (exactly)
 
+* code.coding = $SCT#125605004 "Fracture of bone (disorder)" (exactly)
+
 * valueCodeableConcept 0..1 MS
 * valueCodeableConcept.text 0..1 MS
 	// Recommended binding: ValueSet of fracture types (e.g., SNOMED codes: 397181002 = Open fracture, 423125000 = Closed fracture). Do not create new ValueSet here unless requested.
@@ -1494,6 +858,8 @@
 * code.coding 0..1
 * code.coding = $SCT#125643001 "Open wound (disorder)" (exactly)
 
+* code.coding = $SCT#125643001 "Open wound (disorder)" (exactly)
+
 * valueCodeableConcept.text 0..1 MS
 * valueCodeableConcept ^short = "Specify open wound mechanism/type"
 // Recommendation: use SNOMED CT codes for mechanism where available; allow free-text fallback.
@@ -1508,6 +874,7 @@
 * bodySite 0..1 MS
 * note 0..* 
 * code.coding 0..1
+* code.coding = $SCT#262595009 "Traumatic amputation (disorder)" (exactly)
 * code.coding = $SCT#262595009 "Traumatic amputation (disorder)" (exactly)
 
 // MDS215 (presence) / MDS216 (site) / MDS217 (details) - Other Specified Injury
@@ -1522,78 +889,79 @@
 * note 0..* 
 * code.coding 0..1
 * code.coding = $SCT#417163006 "Traumatic or non-traumatic injury (disorder)" (exactly)
+* code.coding = $SCT#417163006 "Traumatic or non-traumatic injury (disorder)" (exactly)
 
 // MDS218 - Collision Type (post-crash investigation)
 Profile: RSObsCollisionType
+// MDS218 - Collision Type (post-crash investigation)
+Profile: RSObsCollisionType
 Parent: RSObservation
 Id: rs-observation-collision-type
-<<<<<<< HEAD
 Title: "RS Observation - Collision Type"
-=======
-Title: "Road Safety Observation - Collision Type"
->>>>>>> 1cd75450
 Description: "Collision type (Angle, Head-on, Rear end, Side swipe, etc.)."
 * valueCodeableConcept 1..1 MS
 * code.coding 0..1
+* code.coding = $SCT#collision-type "Collision type"
 * code.coding = $SCT#collision-type "Collision type"
 
 // MDS219 - Presence of Traffic Investigator
 Profile: RSObsPresenceTrafficInvestigator
+// MDS219 - Presence of Traffic Investigator
+Profile: RSObsPresenceTrafficInvestigator
 Parent: RSObservation
 Id: rs-observation-traffic-investigator
-<<<<<<< HEAD
 Title: "RS Observation - Presence of Traffic Investigator"
-=======
-Title: "Road Safety Observation - Presence of Traffic Investigator"
->>>>>>> 1cd75450
 Description: "Boolean presence/absence of traffic investigator."
 * valueBoolean 0..1
 * code.coding 0..1
+* code.coding = $SCT#159679004 "Traffic warden (occupation)" (exactly)
 * code.coding = $SCT#159679004 "Traffic warden (occupation)" (exactly)
 
 // MDS227 - CCTV available (post-crash)
 Profile: RSObsCCTVAvailable
+// MDS227 - CCTV available (post-crash)
+Profile: RSObsCCTVAvailable
 Parent: RSObservation
 Id: rs-observation-cctv-available
-<<<<<<< HEAD
 Title: "RS Observation - CCTV Available"
-=======
-Title: "Road Safety Observation - CCTV Available"
->>>>>>> 1cd75450
 Description: "Availability of CCTV video."
 * valueBoolean 0..1
 * code.coding 0..1
+* code.coding = $SCT#360000005 "Closed circuit television (physical object)" (exactly)
 * code.coding = $SCT#360000005 "Closed circuit television (physical object)" (exactly)
 
 // MDS230 / MDS231 - Other Risk Factors (and 'Others' text)
 Profile: RSObsOtherRiskFactors
+// MDS230 / MDS231 - Other Risk Factors (and 'Others' text)
+Profile: RSObsOtherRiskFactors
 Parent: RSObservation
 Id: rs-observation-other-risk-factors
-<<<<<<< HEAD
 Title: "RS Observation - Other Risk Factors"
-=======
-Title: "Road Safety Observation - Other Risk Factors"
->>>>>>> 1cd75450
 Description: "Other risk factors at the time of incident; allow text for 'Others'."
 * valueCodeableConcept 1..1 MS
 * valueCodeableConcept from VSOtherRiskFactors (preferred)
 * valueCodeableConcept.text 0..1 MS
 * valueCodeableConcept.text ^short = "Other risk factors"
-* code.coding 0..1
+* valueCodeableConcept from VSOtherRiskFactors (preferred)
+* valueCodeableConcept.text 0..1 MS
+* valueCodeableConcept.text ^short = "Other risk factors"
+* code.coding 0..1
+* code.coding = $SCT#80943009 "Risk factor (observable entity)" (exactly)
 * code.coding = $SCT#80943009 "Risk factor (observable entity)" (exactly)
 
 // MDS232 / MDS233 - Safety Accessories (and 'Others' text)
 Profile: RSObsSafetyAccessories
+// MDS232 / MDS233 - Safety Accessories (and 'Others' text)
+Profile: RSObsSafetyAccessories
 Parent: RSObservation
 Id: rs-observation-safety-accessories
-<<<<<<< HEAD
 Title: "RS Observation - Safety Accessories"
-=======
-Title: "Road Safety Observation - Safety Accessories"
->>>>>>> 1cd75450
 Description: "Safety accessories present/used; allow text for 'Others'."
 * valueCodeableConcept 1..1 MS
 * valueCodeableConcept.text 0..1 MS
 * valueCodeableConcept from VSSafetyDevices (preferred)
-* code.coding 0..1
+* valueCodeableConcept.text 0..1 MS
+* valueCodeableConcept from VSSafetyDevices (preferred)
+* code.coding 0..1
+* code.coding = $SCT#386812007 "Safety precautions (procedure)" (exactly)
 * code.coding = $SCT#386812007 "Safety precautions (procedure)" (exactly)